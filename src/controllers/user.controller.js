import jwt from "jsonwebtoken";
import asyncHandler from "../utils/asyncHandler.js";
import ApiError from "../utils/ApiError.js";
import ApiResponse from "../utils/ApiResponse.js";
import uploadOnCloudinary from "../utils/cloudinary.js";
import { User } from "../models/user.model.js";

// ---------------------------------------------------------------
// GENERATE REFRESH TOKEN AND ACCESS TOKEN FN
// ---------------------------------------------------------------
/**
 * Generates an access token and a refresh token for a user.
 *
 * @param {string} userId - The ID of the user to generate tokens for.
 * @returns {Object} - An object containing the generated access token and refresh token.
 * @throws {ApiError} - If there is an error while generating the tokens.
 */

const generateTokens = async (userId) => {
  try {
    /**
     * Retrieves the user with the specified userId from the database.
     *
     * @param {string} userId - The ID of the user to retrieve.
     * @returns {Promise<User>} - The user object with the specified userId.
     * @throws {ApiError} - If there is an error retrieving the user from the database.
     */
    const user = await User.findById(userId);

    /**
     * Generates an access token for the user.
     *
     * @param {string} userId - The ID of the user to generate the access token for.
     * @returns {string} - The generated access token.
     * @throws {ApiError} - If there is an error while generating the access token.
     */
    const accessToken = user.generateAccessToken();

    /**
     * Generates a refresh token for the user.
     *
     * @param {string} userId - The ID of the user to generate the refresh token for.
     * @returns {string} - The generated refresh token.
     * @throws {ApiError} - If there is an error while generating the refresh token.
     */
    const refreshToken = user.generateRefreshToken();

    /**
     * Saves the generated refresh token for the user.
     *
     * @param {string} refreshToken - The generated refresh token for the user.
     */
    user.refreshToken = refreshToken;

    /**
     * Saves the user object to the database, skipping the validation before saving.
     *
     * @returns {Promise<void>} - A promise that resolves when the user object is saved.
     * @throws {Error} - If there is an error saving the user object to the database.
     */
    await user.save({ validateBeforeSave: false });

    return { accessToken, refreshToken };
  } catch (error) {
    throw new ApiError(500, "Error while generating tokens");
  }
};

// ---------------------------------------------------------------
// REGISTER USER
// ---------------------------------------------------------------
/**
 * Registers a new user by creating a new user account in the database.
 *
 * @param {Object} req - The Express request object.
 * @param {string} req.body.userName - The username of the new user.
 * @param {string} req.body.fullName - The full name of the new user.
 * @param {string} req.body.email - The email address of the new user.
 * @param {string} req.body.password - The password of the new user.
 * @param {Object} req.files - The uploaded profile images for the new user.
 * @param {Object} req.files.avatarImage - The uploaded avatar image for the new user.
 * @param {Object} req.files.coverImage - The uploaded cover image for the new user.
 * @param {Object} res - The Express response object.
 * @returns {ApiResponse} - A successful API response with the newly created user details.
 * @throws {ApiError} - If any required fields are missing, the user already exists, or there is an error uploading the profile images.
 */
const registerUser = asyncHandler(async (req, res) => {
  // get user data from FE
  // data validation
  // is duplicate user
  // user profile image
  // upload to cloudinary
  // confirm if image uploaded
  // create user object to save monogo db
  // create entryin db
  // remove pwd in refresh token from response
  // check for user is created or not
  // if created then send response
  // if not created then send error response

  /**
   * Extracts the user data from the request body.
   *
   * @param {Object} req - The Express request object.
   * @param {string} req.body.userName - The username of the new user.
   * @param {string} req.body.fullName - The full name of the new user.
   * @param {string} req.body.email - The email address of the new user.
   * @param {string} req.body.password - The password of the new user.
   */
  const { userName, fullName, email, password } = req.body;

  /**
   * Validates that all required user data fields are provided.
   *
   * @param {string} fullName - The full name of the user.
   * @param {string} userName - The username of the user.
   * @param {string} email - The email address of the user.
   * @param {string} password - The password of the user.
   * @throws {ApiError} - If any of the required fields are empty or contain only whitespace.
   */
  if (
    [fullName, userName, email, password].some((item) => item.trim() === "")
  ) {
    throw new ApiError(400, "All fields are required");
  }

  /**
   * Checks if a user with the given username or email already exists in the database.
   *
   * @param {string} userName - The username to check for.
   * @param {string} email - The email address to check for.
   * @returns {Promise<boolean>} - True if a user with the given username or email exists, false otherwise.
   */
  const isUserExist = await User.findOne({
    $or: [{ userName: userName }, { email: email }],
  });

  /**
   * Checks if a user with the given username or email already exists in the database.
   *
   * @param {string} userName - The username to check for.
   * @param {string} email - The email address to check for.
   * @throws {ApiError} - If a user with the given username or email already exists.
   */
  if (isUserExist) throw new ApiError(400, "User already exist");

  /**
   * Extracts the path of the avatar image file from the request files.
   *
   * @param {Object} req - The Express request object.
   * @param {Object} req.files - The uploaded files attached to the request.
   * @param {Object} req.files.avatarImage - The uploaded avatar image file.
   * @param {string} req.files.avatarImage[0].path - The local file path of the uploaded avatar image.
   */
  const avatarLocalPath = req.files?.avatarImage[0].path;

  /**
   * Extracts the path of the cover image file from the request files.
   *
   * @param {Object} req - The Express request object.
   * @param {Object} req.files - The uploaded files attached to the request.
   * @param {Object} req.files.coverImage - The uploaded cover image file.
   * @param {string} req.files.coverImage[0].path - The local file path of the uploaded cover image.
   */
  const coverImageLocalPath = req.files?.coverImage[0].path;

  /**
   * Checks if both the avatar and cover image local paths are empty, and throws an API error if so.
   *
   * @throws {ApiError} - If both the avatar and cover image local paths are empty, with a 400 status code and the message "Profile images are required".
   */
  if (!avatarLocalPath && !coverImageLocalPath) {
    throw new ApiError(400, "Profile images are required");
  }

  /**
   * Uploads the avatar image to Cloudinary and returns the uploaded image URL.
   *
   * @param {string} avatarLocalPath - The local file path of the uploaded avatar image.
   * @returns {Promise<{ url: string }>} - The uploaded avatar image URL.
   */
  const avatarImage = await uploadOnCloudinary(avatarLocalPath);

  /**
   * Uploads the cover image to Cloudinary and returns the uploaded image URL.
   *
   * @param {string} coverImageLocalPath - The local file path of the uploaded cover image.
   * @returns {Promise<{ url: string }>} - The uploaded cover image URL.
   */
  const coverImage = await uploadOnCloudinary(coverImageLocalPath);
  if (!avatarImage && !coverImage) {
    throw new ApiError(400, "Profile images are required");
  }

  // DATABASE ENTRY
  /**
   * Creates a new user in the database with the provided user information.
   *
   * @param {Object} fullName - The full name of the user.
   * @param {string} userName - The username of the user, converted to lowercase.
   * @param {string} email - The email address of the user.
   * @param {string} password - The password of the user.
   * @param {string} avatarImage.url - The URL of the uploaded avatar image.
   * @param {string} coverImage.url - The URL of the uploaded cover image.
   * @returns {Promise<User>} - The newly created user object.
   */
  const user = await User.create({
    fullName,
    userName: userName.toLowerCase(),
    email,
    password,
    avatarImage: avatarImage.url,
    coverImage: coverImage.url,
  });

  /**
   * Retrieves the newly created user from the database, excluding the password and refreshToken fields.
   *
   * @returns {Promise<User>} - The newly created user object, with the password and refreshToken fields excluded.
   */
  const isUserCreated = await User.findById(user._id).select(
    "-password -refreshToken"
  );

  /**
   * Throws an `ApiError` with a 500 status code and the message "User not created" if the `isUserCreated` variable is falsy.
   * This is likely used as a safeguard to ensure that a user was successfully created in the database before proceeding with the response.
   */
  if (!isUserCreated) throw new ApiError(500, "User not created");

  return res.status(201).json(
    new ApiResponse(200, {
      message: "User registered successfully",
      isUserCreated,
    })
  );
});

// ---------------------------------------------------------------
// LOGIN USER
// ---------------------------------------------------------------
/**
 * Logs in a user by verifying their credentials and generating access and refresh tokens.
 *
 * @param {Object} req - The Express request object.
 * @param {string} req.body.email - The email address of the user.
 * @param {string} req.body.userName - The username of the user.
 * @param {string} req.body.password - The password of the user.
 * @param {Object} res - The Express response object.
 * @returns {ApiResponse} - A successful API response with the user's details and tokens.
 * @throws {ApiError} - If the user does not exist or the password is invalid.
 */
const loginUser = asyncHandler(async (req, res) => {
  /**
   * Extracts the email, userName, and password values from the request body.
   * These values are typically used for user authentication or registration.
   *
   * @param {Object} req - The Express request object.
   * @param {string} req.body.email - The email address of the user.
   * @param {string} req.body.userName - The username of the user.
   * @param {string} req.body.password - The password of the user.
   */
  const { email, userName, password } = req.body;

  /**
   * Validates that either a username or email is provided in the request body.
   * If neither is provided, throws an `ApiError` with a 400 status code and the message "Either username or email required".
   */
  if (!(userName || email)) {
    throw new ApiError(400, "Either username or email required");
  }

  /**
   * Finds a user in the database based on either the provided username or email.
   *
   * @param {Object} options - The options object containing the username or email to search for.
   * @param {string} [options.userName] - The username of the user to find.
   * @param {string} [options.email] - The email address of the user to find.
   * @returns {Promise<User>} - The found user document, or null if no user is found.
   */
  const user = await User.findOne({
    $or: [{ userName }, { email }],
  });

  /**
   * Checks if a user exists in the database. If the user does not exist, throws an `ApiError` with a 401 status code and the message "User does not exist".
   *
   * @param {Object} user - The user object to check.
   * @throws {ApiError} If the user does not exist.
   */
  if (!user) {
    throw new ApiError(401, "User does not exist");
  }

  /**
   * Validates the user's password by comparing it to the stored password hash.
   *
   * @param {string} password - The password provided by the user for authentication.
   * @returns {Promise<boolean>} - True if the password is valid, false otherwise.
   */
  const isValidPasswrd = await user.isPasswordCorrect(password);

  /**
   * Validates the user's password by comparing it to the stored password hash.
   * If the password is invalid, throws an `ApiError` with a 401 status code and the message "Invalid password".
   *
   * @param {string} password - The password provided by the user for authentication.
   * @throws {ApiError} If the password is invalid.
   */
  if (!isValidPasswrd) {
    throw new ApiError(401, "Invalid password");
  }

  /**
   * Generates access and refresh tokens for the authenticated user.
   *
   * @param {string} userId - The ID of the user to generate tokens for.
   * @returns {Promise<{ accessToken: string, refreshToken: string }>} - The generated access and refresh tokens.
   */
  const { accessToken, refreshToken } = await generateTokens(user._id);

  /**
   * Finds the logged-in user's details, excluding the password and refresh token.
   *
   * @returns {Promise<User>} - The logged-in user's details, excluding the password and refresh token.
   */
  const loggedInUser = await User.findById(user._id).select(
    "-password -refreshToken"
  );

  /**
   * Sets the options for the access and refresh tokens in the response cookies.
   * The cookies are set to be HttpOnly and Secure, which means they can only be accessed by the server and are transmitted over HTTPS.
   */
  const options = {
    httpOnly: false,
    secure: false,
  };

  /**
   * Returns a successful API response with the logged-in user's details, access token, and refresh token.
   *
   * @param {Object} res - The Express response object.
   * @param {User} loggedInUser - The logged-in user's details, excluding the password and refresh token.
   * @param {string} accessToken - The generated access token for the authenticated user.
   * @param {string} refreshToken - The generated refresh token for the authenticated user.
   * @returns {ApiResponse} - A successful API response with the user's details and tokens.
   */
  return res
    .status(200)
    .cookie("accessToken", accessToken, options)
    .cookie("refreshToken", refreshToken, options)
    .json(
      new ApiResponse(
        200,
        {
          user: loggedInUser,
          accessToken,
          refreshToken,
        },
        "User loggedin successfully"
      )
    );
});

// ---------------------------------------------------------------
// LOGOUT USER
// ---------------------------------------------------------------
/**
 * Logs out the currently authenticated user by removing the refresh token from the user's record and clearing the access and refresh token cookies.
 *
 * @param {Object} req - The Express request object.
 * @param {Object} res - The Express response object.
 * @returns {Promise<ApiResponse>} - A successful API response indicating the user has been logged out.
 */
const logoutUser = asyncHandler(async (req, res) => {
  /**
   * Removes the refresh token from the user's record in the database.
   *
   * @param {Object} req - The Express request object.
   * @param {string} req.user._id - The ID of the currently authenticated user.
   * @returns {Promise<User>} - The updated user document with the refresh token removed.
   */
  await User.findByIdAndUpdate(
    req.user._id,
    {
      $unset: {
        refreshToken: 1,
      },
    },
    {
      new: true,
    }
  );

  /**
   * Options for setting cookies on the response.
   * @type {Object}
   * @property {boolean} httpOnly - Indicates whether the cookie is accessible only by the web server.
   * @property {boolean} secure - Indicates whether the cookie should only be sent over a secure protocol (HTTPS).
   */
  const options = {
    httpOnly: true,
    secure: true,
  };

  /**
   * Logs out the currently authenticated user by clearing the access and refresh token cookies.
   *
   * @param {Object} req - The Express request object.
   * @param {Object} res - The Express response object.
   * @returns {Promise<ApiResponse>} - A successful API response indicating the user has been logged out.
   */
  return res
    .status(200)
    .clearCookie("accessToken", options)
    .clearCookie("refreshToken", options)
    .json(new ApiResponse(200, {}, "User logged out successfully"));
});

// ---------------------------------------------------------------
// REFRESH ACCESS TOKEN FOR SESSION RENEWAL
// ---------------------------------------------------------------
/**
 * Refreshes the access token for the current user session.
 *
 * @param {Object} req - The Express request object.
 * @param {string} req?.cookies?.refreshToken - The refresh token from the request cookies.
 * @returns {Promise<ApiResponse>} - A successful API response containing the refreshed access and refresh tokens.
 * @throws {ApiError} - If the refresh token is missing, invalid, or expired.
 */
const refreshAccessToken = asyncHandler(async (req, res) => {
  /**
   * Retrieves the refresh token from the request cookies.
   *
   * @param {Object} req - The Express request object.
   * @param {string} req?.cookies?.refreshToken - The refresh token from the request cookies.
   * @returns {string|undefined} - The refresh token if present, otherwise undefined.
   */
  const newRefreshToken = req?.cookies?.refreshToken;

  /**
   * Checks if a refresh token is present in the request. If not, throws an unauthorized error.
   *
   * @param {Object} req - The Express request object.
   * @throws {ApiError} - If the refresh token is missing, throws an unauthorized error with a status code of 401.
   */
  if (!newRefreshToken) {
    throw new ApiError(401, "Unauthorized request found");
  }

  try {
    /**
     * Verifies the provided refresh token and decodes the token to retrieve the user ID.
     *
     * @param {string} newRefreshToken - The refresh token to be verified.
     * @returns {Object} - The decoded token payload, which includes the user ID.
     * @throws {ApiError} - If the refresh token is invalid or expired.
     */
    const decodeToken = jwt.verify(
      newRefreshToken,
      process.env.REFRESH_TOKEN_SECRET
    );

    /**
     * Retrieves the user document from the database based on the decoded token's user ID.
     *
     * @param {string} decodeToken._id - The user ID extracted from the decoded refresh token.
     * @returns {Promise<User>} - The user document retrieved from the database.
     * @throws {ApiError} - If the user is not found in the database.
     */
    const userId = await User.findById(decodeToken._id);

    /**
     * Checks if a valid user ID was found in the decoded refresh token. If not, throws an unauthorized error.
     *
     * @param {Object} userId - The user document retrieved from the database based on the decoded refresh token.
     * @throws {ApiError} - If the user ID is not found, throws an unauthorized error with a status code of 401.
     */
    if (!userId) {
      throw new ApiError(401, "Invalid token found");
    }

    /**
     * Checks if the provided refresh token matches the user's current refresh token. If not, throws an unauthorized error with a status code of 401.
     *
     * @param {string} newRefreshToken - The refresh token from the request.
     * @param {string} userId.refreshToken - The user's current refresh token stored in the database.
     * @throws {ApiError} - If the refresh token is expired, throws an unauthorized error with a status code of 401.
     */
    if (newRefreshToken !== userId?.refreshToken) {
      throw new ApiError(401, "Refresh token is expired");
    }

    /**
     * Options for setting the access and refresh tokens as cookies.
     * These options specify that the cookies should not be marked as HttpOnly or Secure.
     *
     * @type {Object}
     * @property {boolean} httpOnly - Indicates whether the cookie should be accessible only by the web server.
     * @property {boolean} secure - Indicates whether the cookie should be sent only over a secure protocol (HTTPS).
     */
    const options = {
      httpOnly: false,
      secure: false,
    };

    /**
     * Generates access and refresh tokens for the user with the provided user ID.
     *
     * @param {string} userId - The ID of the user to generate tokens for.
     * @returns {Object} - An object containing the generated access and refresh tokens.
     */
    const { accessToken, refreshToken } = await generateTokens(userId._id);

    /**
     * Refreshes the user's access and refresh tokens.
     *
     * @param {Object} res - The response object.
     * @param {string} accessToken - The new access token to be set in the response.
     * @param {string} refreshToken - The new refresh token to be set in the response.
     * @param {Object} options - The options for setting the access and refresh tokens as cookies.
     * @returns {Promise<Object>} - A response with the new access and refresh tokens.
     * @throws {ApiError} - If the token is invalid or expired.
     */
    return res
      .status(200)
      .cookie("accessToken", accessToken, options)
      .cookie("refreshToken", refreshToken, options)
      .json(
        new ApiResponse(
          200,
          {
            accessToken,
            refreshToken: newRefreshToken,
          },
          "Access token refreshed successfully"
        )
      );
  } catch (error) {
    /**
     * Throws an API error with a 401 status code and the provided error message, or a default message if the error message is not available.
     *
     * @param {Error} error - The error object that triggered the API error.
     * @throws {ApiError} - An API error with a 401 status code and the error message.
     */
    throw new ApiError(401, error.message || "Invalid token found");
  }
});

// ---------------------------------------------------------------
// TO CHANGE PASSWORD USER SHOULD LOGGEDIN BEFORE
// ---------------------------------------------------------------
/**
 * Changes the current user's password.
 *
 * @param {Object} req - The request object.
 * @param {Object} req.body - The request body.
 * @param {string} req.body.oldPassword - The user's current password.
 * @param {string} req.body.newPassword - The new password to be set.
 * @param {Object} res - The response object.
 * @returns {Promise<Object>} - A response with a success message.
 * @throws {ApiError} - If the old password does not match the user's current password.
 */
const changeCurrentPassword = asyncHandler(async (req, res) => {
  /**
   * The old password and new password provided in the request body.
   *
   * @param {string} oldPassword - The user's current password.
   * @param {string} newPassword - The new password to be set.
   */
  const { oldPassword, newPassword } = req.body;

  console.log(req.body);

  /**
   * Retrieves the current user from the database based on the user ID in the request.
   *
   * @param {Object} req - The request object.
   * @param {Object} req.user - The authenticated user object.
   * @param {string} req.user._id - The ID of the authenticated user.
   * @returns {Promise<User>} - The user document retrieved from the database.
   */
  const user = await User.findById(req.user._id);

  /**
   * Checks if the provided old password matches the user's current password.
   *
   * @param {string} oldPassword - The old password provided by the user.
   * @returns {Promise<boolean>} - `true` if the old password is correct, `false` otherwise.
   */
  const isValidPasswrd = await user.isPasswordCorrect(oldPassword);

  /**
   * Checks if the provided old password matches the user's current password.
   *
   * @throws {ApiError} - If the old password does not match the user's current password.
   */
  if (!isValidPasswrd) {
    throw new ApiError(401, "Old password does not match");
  }

  /**
   * Sets the user's password to the new password provided.
   *
   * @param {string} newPassword - The new password to be set for the user.
   */
  user.password = newPassword;

  /**
   * Saves the updated user document to the database, skipping the validation checks.
   *
   * @returns {Promise<User>} - The saved user document.
   */
  await user.save({ validateBeforeSave: false });

  return res
    .status(200)
    .json(new ApiResponse(200, {}, "Password changed successfully"));
});

<<<<<<< HEAD
<<<<<<< Updated upstream
=======
// ---------------------------------------------------------------
// GET CURRENT USER
// ---------------------------------------------------------------
/**
 * Retrieves the current user from the request and sends a response with the user data.
 *
 * @param {Object} req - The request object.
 * @param {Object} req.user - The authenticated user object.
 * @param {string} req.user._id - The ID of the authenticated user.
 * @param {Object} res - The response object.
 * @returns {Promise<void>} - A promise that resolves when the response is sent.
 */
>>>>>>> Stashed changes
=======
// ---------------------------------------------------------------
// ---------------------------------------------------------------
>>>>>>> a35fe566
const getCurrentUser = asyncHandler(async (req, res) => {
  /**
   * Sends a response with the current user data.
   *
   * @param {Object} req - The request object.
   * @param {Object} req.user - The authenticated user object.
   * @param {string} req.user._id - The ID of the authenticated user.
   * @param {Object} res - The response object.
   * @returns {Promise<void>} - A promise that resolves when the response is sent.
   */
  // await res.status(200).json(200, req.user, "Fetched current user data");

  await res
    .status(200)
    .json(new ApiResponse(200, req.user, "Fetched current user data"));
});

// ---------------------------------------------------------------
// ---------------------------------------------------------------
const updateAccountDetails = asyncHandler(async (req, res) => {
  const { fullName, email } = req.body;
  // TODO: check if user is logged in
});

// ---------------------------------------------------------------
// ---------------------------------------------------------------
const updateUserAvatar = asyncHandler(async (req, res) => {
  // TODO: check if user is logged in
});

// ---------------------------------------------------------------
// ---------------------------------------------------------------
const updateUserCoverImage = asyncHandler(async (req, res) => {
  // TODO: check if user is logged in
});

// ---------------------------------------------------------------
// ---------------------------------------------------------------
const getUserChannelProfile = asyncHandler(async (req, res) => {
  // TODO: check if user is logged in
});

// ---------------------------------------------------------------
// ---------------------------------------------------------------
const getWatchHistory = asyncHandler(async (req, res) => {
  // TODO: check if user is logged in
});

export {
  registerUser,
  loginUser,
  logoutUser,
  generateTokens,
  refreshAccessToken,
  changeCurrentPassword,
  getCurrentUser,
};<|MERGE_RESOLUTION|>--- conflicted
+++ resolved
@@ -619,9 +619,6 @@
     .json(new ApiResponse(200, {}, "Password changed successfully"));
 });
 
-<<<<<<< HEAD
-<<<<<<< Updated upstream
-=======
 // ---------------------------------------------------------------
 // GET CURRENT USER
 // ---------------------------------------------------------------
@@ -634,11 +631,6 @@
  * @param {Object} res - The response object.
  * @returns {Promise<void>} - A promise that resolves when the response is sent.
  */
->>>>>>> Stashed changes
-=======
-// ---------------------------------------------------------------
-// ---------------------------------------------------------------
->>>>>>> a35fe566
 const getCurrentUser = asyncHandler(async (req, res) => {
   /**
    * Sends a response with the current user data.
@@ -649,7 +641,6 @@
    * @param {Object} res - The response object.
    * @returns {Promise<void>} - A promise that resolves when the response is sent.
    */
-  // await res.status(200).json(200, req.user, "Fetched current user data");
 
   await res
     .status(200)
