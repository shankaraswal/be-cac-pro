{
  "name": "be-cac-pro",
  "version": "1.0.0",
  "description": "readme file",
  "main": "index.js",
  "type": "module",
  "scripts": {
    "dev": "nodemon -r dotenv/config --experimental-json-modules src/index.js"
  },
  "author": "",
  "license": "ISC",
  "dependencies": {
<<<<<<< HEAD
    "cloudinary": "^2.2.0",
=======
    "bcrypt": "^5.1.1",
>>>>>>> 23345ad7
    "cookie-parser": "^1.4.6",
    "cors": "^2.8.5",
    "dotenv": "^16.4.5",
    "express": "^4.19.2",
<<<<<<< HEAD
    "mongoose": "^8.4.4",
    "multer": "^1.4.5-lts.1"
=======
    "jsonwebtoken": "^9.0.2",
    "mongoose": "^8.4.4",
    "mongoose-aggregate-paginate-v2": "^1.1.0"
>>>>>>> 23345ad7
  },
  "devDependencies": {
    "nodemon": "^3.1.4",
    "prettier": "^3.3.2"
  },
  "keywords": []
}<|MERGE_RESOLUTION|>--- conflicted
+++ resolved
@@ -10,23 +10,16 @@
   "author": "",
   "license": "ISC",
   "dependencies": {
-<<<<<<< HEAD
     "cloudinary": "^2.2.0",
-=======
     "bcrypt": "^5.1.1",
->>>>>>> 23345ad7
     "cookie-parser": "^1.4.6",
     "cors": "^2.8.5",
     "dotenv": "^16.4.5",
     "express": "^4.19.2",
-<<<<<<< HEAD
     "mongoose": "^8.4.4",
-    "multer": "^1.4.5-lts.1"
-=======
+    "multer": "^1.4.5-lts.1",
     "jsonwebtoken": "^9.0.2",
-    "mongoose": "^8.4.4",
     "mongoose-aggregate-paginate-v2": "^1.1.0"
->>>>>>> 23345ad7
   },
   "devDependencies": {
     "nodemon": "^3.1.4",
